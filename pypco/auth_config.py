--- conflicted
+++ resolved
@@ -6,11 +6,12 @@
 from .exceptions import PCOCredentialsException
 
 
-class PCOAuthType(Enum):  # pylint: disable=R0903
+class PCOAuthType(Enum): #pylint: disable=R0903
     """Defines PCO authentication types."""
 
     PAT = auto()
     OAUTH = auto()
+    ORGTOKEN = auto()
 
 
 class PCOAuthConfig:
@@ -20,17 +21,11 @@
             application_id (str): The application ID for your application (PAT).
             secret (str): The secret for your application (PAT).
             token (str): The token for your application (OAUTH).
-<<<<<<< HEAD
             org_token: The OrganizationToken used for api.churchcenter.com
             auth_type (PCOAuthType): The authentiation type specified by this config object.
     """
 
-    def __init__(self, application_id=None, secret=None, token=None, org_token=None):
-=======
-    """
-
-    def __init__(self, application_id: str = None, secret: str = None, token: str = None):
->>>>>>> ad6ca5a3
+    def __init__(self, application_id: str = None, secret: str = None, token: str = None, org_token: str = None):
 
         self.application_id = application_id
         self.secret = secret
@@ -48,11 +43,7 @@
             PCOAuthType: The authentication type for this config.
         """
 
-<<<<<<< HEAD
-        if self.application_id and self.secret and not (self.token or self.org_token): #pylint: disable=no-else-return
-=======
-        if self.application_id and self.secret and not self.token:  # pylint: disable=no-else-return
->>>>>>> ad6ca5a3
+        if self.application_id and self.secret and not (self.token or self.org_token):  # pylint: disable=no-else-return
             return PCOAuthType.PAT
         elif self.token and not (self.application_id or self.secret or self.org_token):
             return PCOAuthType.OAUTH
@@ -83,19 +74,15 @@
                     ).encode()
                 ).decode()
             )
+
         if self.auth_type == PCOAuthType.ORGTOKEN:
             return "OrganizationToken {}".format(self.org_token)
 
         # Otherwise OAUTH using the Bearer scheme
-<<<<<<< HEAD
         return "Bearer {}".format(self.token)
 
 class PCOAuthType(Enum): #pylint: disable=R0903
     """Defines PCO authentication types."""
 
     PAT = auto()
-    OAUTH = auto()
-    ORGTOKEN = auto()
-=======
-        return "Bearer {}".format(self.token)
->>>>>>> ad6ca5a3
+    OAUTH = auto()