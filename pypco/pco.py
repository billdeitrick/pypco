"""The primary module for pypco containing main wrapper logic."""

import time
import logging
import re

from typing import Any, Iterator
import requests

from .auth_config import PCOAuthConfig
from .exceptions import PCORequestTimeoutException, \
    PCORequestException, PCOUnexpectedRequestException


class PCO:  #pylint: disable=too-many-instance-attributes
    """The entry point to the PCO API.

    Note:
        You must specify either an application ID and a secret or an oauth token.
        If you specify an invalid combination of these arguments, an exception will be
        raised when you attempt to make API calls.

    Args:
        application_id (str): The application_id; secret must also be specified.
        secret (str): The secret for your app; application_id must also be specified.
        token (str): OAUTH token for your app; application_id and secret must not be specified.
        api_base (str): The base URL against which REST calls will be made.
            Default: https://api.planningcenteronline.com
        timeout (int): How long to wait (seconds) for requests to timeout. Default 60.
        upload_url (str): The URL to which files will be uploaded.
            Default: https://upload.planningcenteronline.com/v2/files
        upload_timeout (int): How long to wait (seconds) for uploads to timeout. Default 300.
        timeout_retries (int): How many times to retry requests that have timed out. Default 3.
    """

    def __init__(  # pylint: disable=too-many-arguments
            self,
<<<<<<< HEAD
            application_id=None,
            secret=None,
            token=None,
            org_token=None,
            api_base='https://api.planningcenteronline.com',
            timeout=60,
            upload_url='https://upload.planningcenteronline.com/v2/files',
            upload_timeout=300,
            timeout_retries=3,
        ):
=======
            application_id: str = None,
            secret: str = None,
            token: str = None,
            api_base: str = 'https://api.planningcenteronline.com',
            timeout: int = 60,
            upload_url: str = 'https://upload.planningcenteronline.com/v2/files',
            upload_timeout: int = 300,
            timeout_retries: int = 3,
    ):
>>>>>>> ad6ca5a3

        self._log = logging.getLogger(__name__)

        self._auth_config = PCOAuthConfig(application_id, secret, token, org_token)
        self._auth_header = self._auth_config.auth_header

        self.api_base = api_base
        self.timeout = timeout

        self.upload_url = upload_url
        self.upload_timeout = upload_timeout

        self.timeout_retries = timeout_retries

        self.session = requests.Session()

        self._log.debug("Pypco has been initialized!")

    def _do_request(self, method: str, url: str, payload: Any = None, upload: str = None,
                    **params) -> requests.Response:
        """Builds, executes, and performs a single request against the PCO API.

        Executed request could be one of the standard HTTP verbs or a file upload.

        Args:
            method (str): The HTTP method to use for this request.
            url (str): The URL against which this request will be executed.
            payload (obj): A json-serializable Python object to be sent as the post/put payload.
            upload(str): The path to a file to upload.
            params (obj): A dictionary or list of tuples or bytes to send in the query string.

        Returns:
            requests.Response: The response to this request.
        """

        # Standard header
        headers = {
            'User-Agent': 'pypco',
            'Authorization': self._auth_header,
        }

        # Standard params
        request_params = {
            'headers': headers,
            'params': params,
            'json': payload,
            'timeout': self.upload_timeout if upload else self.timeout
        }

        # Add files param if upload specified
        if upload:
            upload_fh = open(upload, 'rb')
            request_params['files'] = {'file': upload_fh}

        self._log.debug(
            "Executing %s request to '%s' with args %s",
            method,
            url,
            {param: value for (param, value) in request_params.items() if param != 'headers'}
        )

        # The moment we've been waiting for...execute the request
        try:
            response = self.session.request(
                method,
                url,
                **request_params # type: ignore[arg-type]
            )
        finally:
            if upload:
                upload_fh.close()

        return response

    def _do_timeout_managed_request(self, method: str, url: str, payload: Any = None, upload: str = None,
                                    **params) -> requests.Response:
        """Performs a single request against the PCO API with automatic retried in case of timeout.

        Executed request could be one of the standard HTTP verbs or a file upload.

        Args:
            method (str): The HTTP method to use for this request.
            url (str): The URL against which this request will be executed.
            payload (obj): A json-serializable Python object to be sent as the post/put payload.
            upload(str): The path to a file to upload.
            params (obj): A dictionary or list of tuples or bytes to send in the query string.

        Raises:
            PCORequestTimeoutException: The request to PCO timed out the maximum number of times.

        Returns:
            requests.Response: The response to this request.
        """

        timeout_count = 0

        while True:
            try:
                return self._do_request(method, url, payload, upload, **params)

            except requests.exceptions.Timeout as exc:
                timeout_count += 1

                self._log.debug("The request to \"%s\" timed out after %d tries.",
                                url, timeout_count)

                if timeout_count == self.timeout_retries:
                    self._log.debug("Maximum retries (%d) hit. Will raise exception.",
                                    self.timeout_retries)

                    raise PCORequestTimeoutException(
                        "The request to \"%s\" timed out after %d tries."
                        % (url, timeout_count)) from exc

                continue

    def _do_ratelimit_managed_request(self, method: str, url: str, payload: Any = None, upload: str = None,
                                      **params) -> requests.Response:
        """Performs a single request against the PCO API with automatic rate limit handling.

        Executed request could be one of the standard HTTP verbs or a file upload.

        Args:
            method (str): The HTTP method to use for this request.
            url (str): The URL against which this request will be executed.
            payload (obj): A json-serializable Python object to be sent as the post/put payload.
            upload(str): The path to a file to upload.
            params (obj): A dictionary or list of tuples or bytes to send in the query string.

        Raises:
            PCORequestTimeoutException: The request to PCO timed out the maximum number of times.

        Returns:
            requests.Response: The response to this request.
        """

        while True:

            response = self._do_timeout_managed_request(method, url, payload, upload, **params)

            if response.status_code == 429:
                self._log.debug("Received rate limit response. Will try again after %d sec(s).",
                                int(response.headers['Retry-After']))

                time.sleep(int(response.headers['Retry-After']))
                continue

            return response

    def _do_url_managed_request(self, method: str, url: str, payload: Any = None, upload: str = None,
                                **params) -> requests.Response:
        """Performs a single request against the PCO API, automatically cleaning up the URL.

        Executed request could be one of the standard HTTP verbs or a file upload.

        Args:
            method (str): The HTTP method to use for this request.
            url (str): The URL against which this request will be executed.
            payload (obj): A json-serializable Python object to be sent as the post/put payload.
            upload(str): The path to a file to upload.
            params (obj): A dictionary or list of tuples or bytes to send in the query string.

        Raises:
            PCORequestTimeoutException: The request to PCO timed out the maximum number of times.

        Returns:
            requests.Response: The response to this request.
        """

        self._log.debug("URL cleaning input: \"%s\"", url)

        if not upload:
            url = url if url.startswith(self.api_base) else f'{self.api_base}{url}'
            url = re.subn(r'(?<!:)[/]{2,}', '/', url)[0]

        self._log.debug("URL cleaning output: \"%s\"", url)

        return self._do_ratelimit_managed_request(method, url, payload, upload, **params)

    def request_response(self, method: str, url: str, payload: Any = None, upload: str = None,
                         **params) -> requests.Response:
        """A generic entry point for making a managed request against PCO.

        This function will return a Requests response object, allowing access to
        all request data and metadata. Executed request could be one of the standard
        HTTP verbs or a file upload. If you're just looking for your data (json), use
        the request_json() function or get(), post(), etc.

        Args:
            method (str): The HTTP method to use for this request.
            url (str): The URL against which this request will be executed.
            payload (obj): A json-serializable Python object to be sent as the post/put payload.
            upload(str): The path to a file to upload.
            params (obj): A dictionary or list of tuples or bytes to send in the query string.

        Raises:
            PCORequestTimeoutException: The request to PCO timed out the maximum number of times.
            PCOUnexpectedRequestException: An unexpected error occurred when making your request.
            PCORequestException: The response from the PCO API indicated an error with your request.

        Returns:
            requests.Response: The response to this request.
        """

        try:
            response = self._do_url_managed_request(method, url, payload, upload, **params)
        except Exception as err:
            self._log.debug("Request resulted in unexpected error: \"%s\"", str(err))
            raise PCOUnexpectedRequestException(str(err)) from err

        try:
            response.raise_for_status()
        except requests.HTTPError as err:
            self._log.debug("Request resulted in API error: \"%s\"", str(err))
            raise PCORequestException(
                response.status_code,
                str(err),
                response_body=response.text
            ) from err

        return response

    def request_json(self, method: str, url: str, payload: Any = None, upload: str = None, **params: str) -> dict:
        """A generic entry point for making a managed request against PCO.

        This function will return the payload from the PCO response (a dict).

        Args:
            method (str): The HTTP method to use for this request.
            url (str): The URL against which this request will be executed.
            payload (obj): A json-serializable Python object to be sent as the post/put payload.
            upload(str): The path to a file to upload.
            params (obj): A dictionary or list of tuples or bytes to send in the query string.

        Raises:
            PCORequestTimeoutException: The request to PCO timed out the maximum number of times.
            PCOUnexpectedRequestException: An unexpected error occurred when making your request.
            PCORequestException: The response from the PCO API indicated an error with your request.

        Returns:
            dict: The payload from the response to this request.
        """

        return self.request_response(method, url, payload, upload, **params).json()

    def get(self, url: str, **params) -> dict:
        """Perform a GET request against the PCO API.

        Performs a fully managed GET request (handles ratelimiting, timeouts, etc.).

        Args:
            url (str): The URL against which to perform the request. Can include
                what's been set as api_base, which will be ignored if this value is also
                present in your URL.
            params: Any named arguments will be passed as query parameters.

        Raises:
            PCORequestTimeoutException: The request to PCO timed out the maximum number of times.
            PCOUnexpectedRequestException: An unexpected error occurred when making your request.
            PCORequestException: The response from the PCO API indicated an error with your request.

        Returns:
            dict: The payload returned by the API for this request.
        """

        return self.request_json('GET', url, **params)

    def post(self, url: str, payload: dict = None, **params: str) -> dict:
        """Perform a POST request against the PCO API.

        Performs a fully managed POST request (handles ratelimiting, timeouts, etc.).

        Args:
            url (str): The URL against which to perform the request. Can include
                what's been set as api_base, which will be ignored if this value is also
                present in your URL.
            payload (dict): The payload for the POST request. Must be serializable to JSON!
            params: Any named arguments will be passed as query parameters. Values must
                be of type str!

        Raises:
            PCORequestTimeoutException: The request to PCO timed out the maximum number of times.
            PCOUnexpectedRequestException: An unexpected error occurred when making your request.
            PCORequestException: The response from the PCO API indicated an error with your request.

        Returns:
            dict: The payload returned by the API for this request.
        """

        return self.request_json('POST', url, payload, **params)

    def patch(self, url: str, payload: dict = None, **params: str) -> dict:
        """Perform a PATCH request against the PCO API.

        Performs a fully managed PATCH request (handles ratelimiting, timeouts, etc.).

        Args:
            url (str): The URL against which to perform the request. Can include
                what's been set as api_base, which will be ignored if this value is also
                present in your URL.
            payload (dict): The payload for the PUT request. Must be serializable to JSON!
            params: Any named arguments will be passed as query parameters. Values must
                be of type str!

        Raises:
            PCORequestTimeoutException: The request to PCO timed out the maximum number of times.
            PCOUnexpectedRequestException: An unexpected error occurred when making your request.
            PCORequestException: The response from the PCO API indicated an error with your request.

        Returns:
            dict: The payload returned by the API for this request.
        """

        return self.request_json('PATCH', url, payload, **params)

    def delete(self, url: str, **params: str) -> requests.Response:
        """Perform a DELETE request against the PCO API.

        Performs a fully managed DELETE request (handles ratelimiting, timeouts, etc.).

        Args:
            url (str): The URL against which to perform the request. Can include
                what's been set as api_base, which will be ignored if this value is also
                present in your URL.
            params: Any named arguments will be passed as query parameters. Values must
                be of type str!

        Raises:
            PCORequestTimeoutException: The request to PCO timed out the maximum number of times.
            PCOUnexpectedRequestException: An unexpected error occurred when making your request.
            PCORequestException: The response from the PCO API indicated an error with your request.

        Returns:
            requests.Response: The response object returned by the API for this request.
            A successful delete request will return a response with an empty payload,
            so we return the response object here instead.
        """

        return self.request_response('DELETE', url, **params)

    def iterate(self, url: str, offset: int = 0, per_page: int = 25, **params: str) -> Iterator[dict]:  # pylint: disable=too-many-branches
        """Iterate a list of objects in a response, handling pagination.

        Basically, this function wraps get in a generator function designed for
        processing requests that will return multiple objects. Pagination is
        transparently handled.

        Objects specified as includes will be injected into their associated
        object and returned.

        Args:
            url (str): The URL against which to perform the request. Can include
                what's been set as api_base, which will be ignored if this value is also
                present in your URL.
            offset (int): The offset at which to start. Usually going to be 0 (the default).
            per_page (int): The number of results that should be requested in a single page.
                Valid values are 1 - 100, defaults to the PCO default of 25.
            params: Any additional named arguments will be passed as query parameters. Values must
                be of type str!

        Raises:
            PCORequestTimeoutException: The request to PCO timed out the maximum number of times.
            PCOUnexpectedRequestException: An unexpected error occurred when making your request.
            PCORequestException: The response from the PCO API indicated an error with your request.

        Yields:
            dict: Each object returned by the API for this request. Returns "data",
            "included", and "meta" nodes for each response. Note that data is processed somewhat
            before being returned from the API. Namely, includes are injected into the object(s)
            with which they are associated. This makes it easier to process includes associated with
            specific objects since they are accessible directly from each returned object.
        """

        while True:  # pylint: disable=too-many-nested-blocks

            response = self.get(url, offset=offset, per_page=per_page, **params)

            for cur in response['data']:
                record = {
                    'data': cur,
                    'included': [],
                    'meta': {}
                }

                if 'can_include' in response['meta']:
                    record['meta']['can_include'] = response['meta']['can_include']

                if 'parent' in response['meta']:
                    record['meta']['parent'] = response['meta']['parent']

                if 'relationships' in cur:
                    for key in cur['relationships']:
                        relationships = cur['relationships'][key]['data']

                        if relationships is not None:
                            if isinstance(relationships, dict):
                                for include in response['included']:
                                    if include['type'] == relationships['type'] and \
                                            include['id'] == relationships['id']:
                                        record['included'].append(include)

                            elif isinstance(relationships, list):
                                for relationship in relationships:
                                    for include in response['included']:
                                        if include['type'] == relationship['type'] and \
                                                include['id'] == relationship['id']:
                                            record['included'].append(include)

                yield record

            offset += per_page

            if 'next' not in response['links']:
                break

    def upload(self, file_path: str, **params) -> dict:
        """Upload the file at the specified path to PCO.

        Args:
            file_path (str): The path to the file to be uploaded to PCO.
            params: Any named arguments will be passed as query parameters. Values must
                be of type str!

        Raises:
            PCORequestTimeoutException: The request to PCO timed out the maximum number of times.
            PCOUnexpectedRequestException: An unexpected error occurred when making your request.
            PCORequestException: The response from the PCO API indicated an error with your request.

        Returns:
            dict: The PCO response from the file upload.
        """

        return self.request_json('POST', self.upload_url, upload=file_path, **params)

    def __del__(self):
        """Close the requests session when the PCO object goes out of scope."""

        self.session.close()

    @staticmethod
    def template(object_type: str, attributes: dict = None) -> dict:
        """Get template JSON for creating a new object.

        Args:
            object_type (str): The type of object to be created.
            attributes (dict): The new objects attributes. Defaults to empty.

        Returns:
            dict: A template from which to set the new object's attributes.
        """

        return {
            'data': {
                'type': object_type,
                'attributes': {} if attributes is None else attributes
            }
        }<|MERGE_RESOLUTION|>--- conflicted
+++ resolved
@@ -35,28 +35,16 @@
 
     def __init__(  # pylint: disable=too-many-arguments
             self,
-<<<<<<< HEAD
-            application_id=None,
-            secret=None,
-            token=None,
-            org_token=None,
-            api_base='https://api.planningcenteronline.com',
-            timeout=60,
-            upload_url='https://upload.planningcenteronline.com/v2/files',
-            upload_timeout=300,
-            timeout_retries=3,
-        ):
-=======
             application_id: str = None,
             secret: str = None,
             token: str = None,
+            org_token: str = None,
             api_base: str = 'https://api.planningcenteronline.com',
             timeout: int = 60,
             upload_url: str = 'https://upload.planningcenteronline.com/v2/files',
             upload_timeout: int = 300,
             timeout_retries: int = 3,
     ):
->>>>>>> ad6ca5a3
 
         self._log = logging.getLogger(__name__)
 
