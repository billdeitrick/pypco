--- conflicted
+++ resolved
@@ -14,13 +14,10 @@
 from .utils import PCOAuthType
 
 # Model imports
-<<<<<<< HEAD
 from ..models import people #pylint: disable=W0611
 from ..models import services #pylint: disable=W0611
 from ..models import check_ins #pylint: disable=W0611
-=======
-from ..models import people, services, check_ins, giving #pylint: disable=W0611
->>>>>>> b9bbfe2e
+from ..models import giving #pylint: disable=W0611
 
 class PCOAPIMethod(): #pylint: disable=R0903
     """Defines API endpoint HTTP method types."""
