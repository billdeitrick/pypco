--- conflicted
+++ resolved
@@ -1,859 +1,432 @@
-<<<<<<< HEAD
-"""Provides endpoint classes.
-
-All endpoints inherit from the BaseEndpoint class, which
-provides most functionality. All functionality is available
-to be overwritten by each endpoint subclass.
-"""
-
-import logging
-import base64
-import time
-import re
-import json
-import requests
-from .utils import PCOAuthType
-
-# Model imports
-from ..models import people #pylint: disable=W0611
-from ..models import check_ins #pylint: disable=W0611
-
-class PCOAPIMethod(): #pylint: disable=R0903
-    """Defines API endpoint HTTP method types."""
-
-    GET = 'GET'
-    POST = 'POST'
-    PATCH = 'PATCH'
-    DELETE = 'DELETE'
-
-class BaseEndpoint:
-    """The base endpoint class from which all other endpoints inherit.
-
-    The BaseEndpoint class handles most of the grunt work for the API wrapper.
-    This class is responsible for executing and managing API requests. This
-    functionality could be accomplished with a single class. However, we're
-    using inheritance because this would allow us to override any bit of
-    functionality if needed in the future without changing code that would affect
-    all endpoints.
-    """
-
-    API_BASE = "https://api.planningcenteronline.com"
-
-    def __init__(self, auth_config, api_instance):
-        """Initialize the BasePCOEndpoint."""
-
-        self._auth_config = auth_config
-        self._auth_header = None
-        self._log = logging.getLogger(__name__)
-        self._api_instance = api_instance
-
-        self._log.debug("Initialized the %s endpoint.", type(self).__name__)
-
-        for subclass in self.__class__.__subclasses__():
-            setattr(self, subclass.resolve_class_name_url(), subclass(auth_config, api_instance))
-
-    def _get_auth_header(self):
-        """Get the authorization header for the request."""
-
-        # We cache the header so we don't have to generate
-        # multiple times.
-        if self._auth_header is None:
-
-            self._log.debug("Didn't find cached auth header. Building now.")
-
-            if self._auth_config.auth_type == PCOAuthType.PAT:
-                self._auth_header = "Basic {}".format(
-                    base64.b64encode(
-                        '{}:{}'.format(
-                            self._auth_config.application_id,
-                            self._auth_config.secret
-                        ).encode()
-                    ).decode()
-                )
-
-            elif self._auth_config.auth_type == PCOAuthType.OAUTH:
-                self._auth_header = "Bearer {}".format(self._auth_config.token)
-
-        return self._auth_header
-
-    def dispatch_single_request(self, url, params=None, payload=None, method=PCOAPIMethod.GET):
-        """Dispatches PCO requests to the API.
-
-        Intelligently handles rate limiting; if a rate limit response is received,
-        sleep the current thread for the duration specified in the 'Retry-After' header.
-
-        Args:
-            url (str): PCO URI to be called (everything after API_BASE)
-            params (dict): URL parameters to be dispatched in the request.
-            payload (dict): The payload to be sent in the request (must be serializable to JSON).
-
-        Returns:
-            The result of the request parsed from response JSON. The idea is that
-            it will be possible to feed this directly to a model to build an object
-            representing the object in PCO.
-
-        Raises:
-            HTTPError: Raised by the requests module if there's an error we can't handle.
-        """
-
-        while True:
-
-            self._log.debug("Executing request to: \"%s\"", url)
-
-            self._log.debug("Request payload is: \"%s\"", payload)
-
-            response = requests.request(
-                method,
-                url,
-                params=params,
-                json=payload,
-                headers={
-                    "Authorization": self._get_auth_header()
-                }
-            )
-
-            self._log.debug("Request response code was: %d", response.status_code)
-
-            if response.status_code == 429:
-                self._log.debug(
-                    "Received rate limit response. Sleep for: %s second(s)",
-                    response.headers['Retry-After']
-                )
-
-                time.sleep(int(response.headers['Retry-After']))
-                continue
-
-            self._log.debug("Response content: \"%s\"", response.text)
-
-            response.raise_for_status()
-
-            break
-
-        # The JSON module doesn't handle empty strings, so we return an
-        # empty dictionary if there's no content in the response body
-        if not len(response.text):
-            return {}
-
-        return response.json()
-
-    def get(self, item_id):
-        """Get a single object from the API endpoint based on ID
-
-        Note: This should not be called from the BaseModel class. It should be called
-        from a class that inherits from the BaseModel class.
-            >>> p = pypco.PCO('app_id', 'secret')
-            >>> person = p.people.people.get("12345")
-
-        Args:
-            item_id (str): The object's unique ID
-
-        Returns:
-            BaseModel: an object that inherits from the BaseModel class.
-        """
-
-        return self.get_by_url(
-            "{}/{}".format(
-                self.get_full_endpoint_url(),
-                item_id
-            )
-        )
-
-    def get_by_url(self, url):
-        """Get a single object from the API endpoint based on URL.
-
-        Args:
-            url (str): The object's full URL
-
-        Returns:
-            BaseModel: an object that inherits from the BaseModel class.
-        """
-
-        obj = self.dispatch_single_request(url)
-
-        klass_info = self.resolve_model_type(obj['data'])
-        klass = getattr(globals()[klass_info[0]], klass_info[1])
-
-        return klass(self, obj['data'], from_get=True)
-
-    def list(self, where={}, filter=[], per_page=None, order=None, **kwargs):
-        """Execute a query to get a list of objects from the PCO API.
-
-        Note: This should not be called from the BaseModel class. It should be called
-        from a class that inherits from the BaseModel class.
-            >>> p = pypco.PCO('app_id', 'secret')
-            >>> person = p.people.people.list(where={'last_name': 'Revere'})
-
-        Args:
-            where (dict): Query parameters specified as a dictionary. See PCO API docs for valid params.
-            filter (list): Filter parameters for the query. See PCO API docs for valid filter params.
-            per_page (int): How many items to retrieve per page. Defaults to PCO default of 25.
-            order (str): The field by which to order results. Defaults to PCO API default (sorted by ID).
-            kwargs (str): Any additional kwargs will added directly to the request as query params.
-        Returns:
-            The results of the query as a list of objects (subclasses of the BaseModel object).
-        """
-
-        return self.list_by_url(
-            self.get_full_endpoint_url(),
-            where=where,
-            filter=filter,
-            per_page=per_page,
-            order=order,
-            **kwargs
-        )
-
-    def list_by_url(self, url, where={}, filter=[], per_page=None, order=None, **kwargs):
-        """Execute a query to get a list of objects from the PCO API.
-
-        Args:
-            url (str): The URL to use for this call
-            where (dict): Query parameters specified as a dictionary. See PCO API docs for valid params.
-            filter (list): Filter parameters for the query. See PCO API docs for valid filter params.
-            per_page (int): How many items to retrieve per page. Defaults to PCO default of 25.
-            order (str): The field by which to order results. Defaults to PCO API default (sorted by ID).
-            kwargs (str): Any additional kwargs will added directly to the request as query params.
-        Returns:
-            The results of the query as a list of objects (subclasses of the BaseModel object).
-        """
-
-        # Step 1: Build query params
-        #region
-
-        # The query params we'll be using
-        query_params = []
-
-        # Add "where" params to query
-        for key in where.keys():
-            query_params.append(
-                ('where[{0}]'.format(key), where[key])
-            )
-
-        # Add filter params to query
-        for param in filter:
-            query_params.append(
-                ('filter', param)
-            )
-
-        # Add per_page param
-        if per_page:
-            query_params.append(('per_page', per_page))
-
-        # Add order param
-        if order:
-            query_params.append(('order', order))
-
-        # Add kwargs
-        for key in kwargs.keys():
-            query_params.append(
-                (key, kwargs[key])
-            )
-
-        #endregion
-
-        # Step 2: Query execution
-        #region
-
-        while True:
-            
-            # Dispatch the request
-            response = self.dispatch_single_request(url, params=query_params)
-
-            # Iterate through and return results
-            for obj in response['data']:
-                klass_info = self.resolve_model_type(obj)
-                klass = getattr(globals()[klass_info[0]], klass_info[1])
-
-                yield klass(self, obj)
-
-            # Quit if we don't have further results
-            if not 'next' in response['meta']:
-                break
-
-            # If loop hasn't been exited, we have another page
-            # Add the offset param, or replace if it already exists.
-            # We always append the offset param here, so it will always be
-            # last if it has been used already.
-            if len(query_params) > 0 and query_params[-1][0] == 'offset':
-                query_params[-1] = ('offset', response['meta']['next']['offset'])
-            else:
-                query_params.append(('offset', response['meta']['next']['offset']))
-
-        #endregion
-
-    def update(self, url, payload):
-        """Update the PCO object identified by item_id.
-
-        Args:
-            url (str): The URL of the item to update.
-            payload (dict): The payload to pass to PCO to update the object.
-
-        Returns:
-            Dictionary returned from PCO representing the updated object.
-        """
-
-        result = self.dispatch_single_request(
-            url,
-            payload = payload,
-            method=PCOAPIMethod.PATCH
-        )
-
-        return result
-
-    def create(self, url, payload):
-        """Create a new object in the PCO API.
-        
-        Args:
-            url (str): The url to which the request should be made.
-            payload (dict): The payload to create the new object. Must conform to format expected by PCO.
-
-        Returns:
-            dict: The data returned from the API for the request as a dict object.        
-        """
-
-        result = self.dispatch_single_request(
-            url,
-            payload=payload,
-            method=PCOAPIMethod.POST
-        )
-
-        return result
-
-    def delete(self, url):
-        """Delete the specified object from PCO.
-
-        Args:
-            item_id (str): The PCO ID of the object you would like to delete.
-        """
-
-        self.dispatch_single_request(
-            url,
-            method=PCOAPIMethod.DELETE
-        )
-
-    # TODO: File Uploads
-
-    @classmethod
-    def get_parent_endpoint_name(cls):
-        """Get the parent class's endpoint name.
-
-        This is intended to be called to resolve root endpoint
-        class names from child classes. Calling in other situations
-        will result in unexpected behavior.
-        """
-
-        return cls.__bases__[0].resolve_root_endpoint_name() #pylint: disable=E1101
-
-    @classmethod
-    def resolve_root_endpoint_name(cls):
-        """Resolve the current root endpoint name.
-
-        Raises:
-        NotValidRootEndpointError: This is a child endpoint, not a root endpoint.
-
-        Returns:
-        The name of the root endpoint represented by this object.
-        """
-
-        if not cls.is_root_endpoint():
-            raise NotValidRootEndpointError("This is a child endpoint, not a root endpoint!")
-
-        endpoint_name = cls.__name__[:-8]
-        endpoint_name = re.subn(r'([A-Z])', r'_\1', endpoint_name)[0]
-        endpoint_name = endpoint_name.strip('_')
-        endpoint_name = endpoint_name.lower()
-
-        return endpoint_name
-
-    @classmethod
-    def is_root_endpoint(cls):
-        """Check whether or not the current endpoint is a root endoint."""
-
-        return cls.__name__[-8:] == 'Endpoint'
-
-    @classmethod
-    def resolve_class_name_url(cls):
-        """Resolve the current CamelCase class name to snake_case for URLs."""
-
-        # If "Endpoint" is in the class, it's top-level; append v2
-        if cls.is_root_endpoint():
-            return "{}/v2".format(cls.resolve_root_endpoint_name())
-
-        # If we have multiple capitals, convert to snake case
-        if len(re.findall(r'[A-Z]', cls.__name__)) > 1:
-            return re.subn(r'(?!^)([A-Z])', r'_\1', cls.__name__)[0].lower()
-
-        # Otherwise, just return the endpoint name in lowercase
-        return cls.__name__.lower()
-
-    @classmethod
-    def get_full_endpoint_url(cls):
-        """Get the full url for the current endpoint."""
-
-        if cls.__name__ == 'BaseEndpoint':
-            return cls.API_BASE
-
-        return "{}/{}".format(
-            cls.__bases__[0].get_full_endpoint_url(), #pylint: disable=E1101,W0212
-            cls.resolve_class_name_url()
-        )
-
-    @classmethod
-    def resolve_model_type(cls, data):
-        """Given an object from the PCO API, resolve object type.
-
-        Returns:
-            tuple (module_name, class_name): A tuple to feed into getattr to
-            get a reference to the class.
-        """
-
-        return (
-            cls.__bases__[0].resolve_root_endpoint_name(), #pylint: disable=E1101
-            data['type']
-        )
-
-    @staticmethod
-    def _check_rate_limit_response(response):
-        """Checks for a rate limiting response from PCO.
-
-        Returns:
-            None if the API response is not a rate limit response. Otherwise,
-            returns the contents of the "Retry-After" header which can be used
-            to delay further requests until rate limiting has expired.
-        """
-
-        if response.status_code == 429:
-            return int(response.headers['Retry-After'])
-
-        return None
-
-class NotValidRootEndpointError(Exception):
-    """Exception raised when we attempt to find a root endpoint name for a non-root endpoint."""
-
-    pass
-=======
-"""Provides endpoint classes.
-
-All endpoints inherit from the BaseEndpoint class, which
-provides most functionality. All functionality is available
-to be overwritten by each endpoint subclass.
-"""
-
-import logging
-import base64
-import time
-import re
-import json
-import requests
-from .utils import PCOAuthType
-
-# Model imports
-from ..models import people, services #pylint: disable=W0611
-
-class PCOAPIMethod(): #pylint: disable=R0903
-    """Defines API endpoint HTTP method types."""
-
-    GET = 'GET'
-    POST = 'POST'
-    PATCH = 'PATCH'
-    DELETE = 'DELETE'
-
-class BaseEndpoint:
-    """The base endpoint class from which all other endpoints inherit.
-
-    The BaseEndpoint class handles most of the grunt work for the API wrapper.
-    This class is responsible for executing and managing API requests. This
-    functionality could be accomplished with a single class. However, we're
-    using inheritance because this would allow us to override any bit of
-    functionality if needed in the future without changing code that would affect
-    all endpoints.
-    """
-
-    API_BASE = "https://api.planningcenteronline.com"
-
-    def __init__(self, auth_config, api_instance):
-        """Initialize the BasePCOEndpoint."""
-
-        self._auth_config = auth_config
-        self._auth_header = None
-        self._log = logging.getLogger(__name__)
-        self._api_instance = api_instance
-
-        self._log.debug("Initialized the %s endpoint.", type(self).__name__)
-
-        for subclass in self.__class__.__subclasses__():
-            setattr(self, subclass.resolve_class_name_url(), subclass(auth_config, api_instance))
-
-    def _get_auth_header(self):
-        """Get the authorization header for the request."""
-
-        # We cache the header so we don't have to generate
-        # multiple times.
-        if self._auth_header is None:
-
-            self._log.debug("Didn't find cached auth header. Building now.")
-
-            if self._auth_config.auth_type == PCOAuthType.PAT:
-                self._auth_header = "Basic {}".format(
-                    base64.b64encode(
-                        '{}:{}'.format(
-                            self._auth_config.application_id,
-                            self._auth_config.secret
-                        ).encode()
-                    ).decode()
-                )
-
-            elif self._auth_config.auth_type == PCOAuthType.OAUTH:
-                self._auth_header = "Bearer {}".format(self._auth_config.token)
-
-        return self._auth_header
-
-    def dispatch_single_request(self, url, params=None, payload=None, method=PCOAPIMethod.GET):
-        """Dispatches PCO requests to the API.
-
-        Intelligently handles rate limiting; if a rate limit response is received,
-        sleep the current thread for the duration specified in the 'Retry-After' header.
-
-        Args:
-            url (str): PCO URI to be called (everything after API_BASE)
-            params (dict): URL parameters to be dispatched in the request.
-            payload (dict): The payload to be sent in the request (must be serializable to JSON).
-
-        Returns:
-            The result of the request parsed from response JSON. The idea is that
-            it will be possible to feed this directly to a model to build an object
-            representing the object in PCO.
-
-        Raises:
-            HTTPError: Raised by the requests module if there's an error we can't handle.
-        """
-
-        while True:
-
-            self._log.debug("Executing request to: \"%s\"", url)
-
-            self._log.debug("Request payload is: \"%s\"", payload)
-
-            response = requests.request(
-                method,
-                url,
-                params=params,
-                json=payload,
-                headers={
-                    "Authorization": self._get_auth_header()
-                }
-            )
-
-            self._log.debug("Request response code was: %d", response.status_code)
-
-            if response.status_code == 429:
-                self._log.debug(
-                    "Received rate limit response. Sleep for: %s second(s)",
-                    response.headers['Retry-After']
-                )
-
-                time.sleep(int(response.headers['Retry-After']))
-                continue
-
-            self._log.debug("Response content: \"%s\"", response.text)
-
-            response.raise_for_status()
-
-            break
-
-        # The JSON module doesn't handle empty strings, so we return an
-        # empty dictionary if there's no content in the response body
-        if not len(response.text):
-            return {}
-
-        return response.json()
-
-    def get(self, item_id):
-        """Get a single object from the API endpoint based on ID
-
-        Note: This should not be called from the BaseModel class. It should be called
-        from a class that inherits from the BaseModel class.
-            >>> p = pypco.PCO('app_id', 'secret')
-            >>> person = p.people.people.get("12345")
-
-        Args:
-            item_id (str): The object's unique ID
-
-        Returns:
-            BaseModel: an object that inherits from the BaseModel class.
-        """
-
-        return self.get_by_url(
-            "{}/{}".format(
-                self.get_full_endpoint_url(),
-                item_id
-            )
-        )
-
-    def get_by_url(self, url):
-        """Get a single object from the API endpoint based on URL.
-
-        Args:
-            url (str): The object's full URL
-
-        Returns:
-            BaseModel: an object that inherits from the BaseModel class.
-        """
-
-        obj = self.dispatch_single_request(url)
-
-        klass_info = self.resolve_model_type(obj['data'])
-        klass = getattr(globals()[klass_info[0]], klass_info[1])
-
-        return klass(self, obj['data'], from_get=True)
-
-    def list(self, where={}, filter=[], per_page=None, order=None, **kwargs):
-        """Execute a query to get a list of objects from the PCO API.
-
-        Note: This should not be called from the BaseModel class. It should be called
-        from a class that inherits from the BaseModel class.
-            >>> p = pypco.PCO('app_id', 'secret')
-            >>> person = p.people.people.list(where={'last_name': 'Revere'})
-
-        Args:
-            where (dict): Query parameters specified as a dictionary. See PCO API docs for valid params.
-            filter (list): Filter parameters for the query. See PCO API docs for valid filter params.
-            per_page (int): How many items to retrieve per page. Defaults to PCO default of 25.
-            order (str): The field by which to order results. Defaults to PCO API default (sorted by ID).
-            kwargs (str): Any additional kwargs will added directly to the request as query params.
-        Returns:
-            The results of the query as a list of objects (subclasses of the BaseModel object).
-        """
-
-        return self.list_by_url(
-            self.get_full_endpoint_url(),
-            where=where,
-            filter=filter,
-            per_page=per_page,
-            order=order,
-            **kwargs
-        )
-
-    def list_by_url(self, url, where={}, filter=[], per_page=None, order=None, **kwargs):
-        """Execute a query to get a list of objects from the PCO API.
-
-        Args:
-            url (str): The URL to use for this call
-            where (dict): Query parameters specified as a dictionary. See PCO API docs for valid params.
-            filter (list): Filter parameters for the query. See PCO API docs for valid filter params.
-            per_page (int): How many items to retrieve per page. Defaults to PCO default of 25.
-            order (str): The field by which to order results. Defaults to PCO API default (sorted by ID).
-            kwargs (str): Any additional kwargs will added directly to the request as query params.
-        Returns:
-            The results of the query as a list of objects (subclasses of the BaseModel object).
-        """
-
-        # Step 1: Build query params
-        #region
-
-        # The query params we'll be using
-        query_params = []
-
-        # Add "where" params to query
-        for key in where.keys():
-            query_params.append(
-                ('where[{0}]'.format(key), where[key])
-            )
-
-        # Add filter params to query
-        for param in filter:
-            query_params.append(
-                ('filter', param)
-            )
-
-        # Add per_page param
-        if per_page:
-            query_params.append(('per_page', per_page))
-
-        # Add order param
-        if order:
-            query_params.append(('order', order))
-
-        # Add kwargs
-        for key in kwargs.keys():
-            query_params.append(
-                (key, kwargs[key])
-            )
-
-        #endregion
-
-        # Step 2: Query execution
-        #region
-
-        while True:
-            
-            # Dispatch the request
-            response = self.dispatch_single_request(url, params=query_params)
-
-            # Iterate through and return results
-            for obj in response['data']:
-                klass_info = self.resolve_model_type(obj)
-                klass = getattr(globals()[klass_info[0]], klass_info[1])
-
-                yield klass(self, obj)
-
-            # Quit if we don't have further results
-            if not 'next' in response['meta']:
-                break
-
-            # If loop hasn't been exited, we have another page
-            # Add the offset param, or replace if it already exists.
-            # We always append the offset param here, so it will always be
-            # last if it has been used already.
-            if len(query_params) > 0 and query_params[-1][0] == 'offset':
-                query_params[-1] = ('offset', response['meta']['next']['offset'])
-            else:
-                query_params.append(('offset', response['meta']['next']['offset']))
-
-        #endregion
-
-    def update(self, url, payload):
-        """Update the PCO object identified by item_id.
-
-        Args:
-            url (str): The URL of the item to update.
-            payload (dict): The payload to pass to PCO to update the object.
-
-        Returns:
-            Dictionary returned from PCO representing the updated object.
-        """
-
-        result = self.dispatch_single_request(
-            url,
-            payload = payload,
-            method=PCOAPIMethod.PATCH
-        )
-
-        return result
-
-    def create(self, url, payload):
-        """Create a new object in the PCO API.
-        
-        Args:
-            url (str): The url to which the request should be made.
-            payload (dict): The payload to create the new object. Must conform to format expected by PCO.
-
-        Returns:
-            dict: The data returned from the API for the request as a dict object.        
-        """
-
-        result = self.dispatch_single_request(
-            url,
-            payload=payload,
-            method=PCOAPIMethod.POST
-        )
-
-        return result
-
-    def delete(self, url):
-        """Delete the specified object from PCO.
-
-        Args:
-            item_id (str): The PCO ID of the object you would like to delete.
-        """
-
-        self.dispatch_single_request(
-            url,
-            method=PCOAPIMethod.DELETE
-        )
-
-    # TODO: File Uploads
-
-    @classmethod
-    def get_parent_endpoint_name(cls):
-        """Get the parent class's endpoint name.
-
-        This is intended to be called to resolve root endpoint
-        class names from child classes. Calling in other situations
-        will result in unexpected behavior.
-        """
-
-        return cls.__bases__[0].resolve_root_endpoint_name() #pylint: disable=E1101
-
-    @classmethod
-    def resolve_root_endpoint_name(cls):
-        """Resolve the current root endpoint name.
-
-        Raises:
-        NotValidRootEndpointError: This is a child endpoint, not a root endpoint.
-
-        Returns:
-        The name of the root endpoint represented by this object.
-        """
-
-        if not cls.is_root_endpoint():
-            raise NotValidRootEndpointError("This is a child endpoint, not a root endpoint!")
-
-        return cls.__name__[:-8].lower()
-
-    @classmethod
-    def is_root_endpoint(cls):
-        """Check whether or not the current endpoint is a root endoint."""
-
-        return cls.__name__[-8:] == 'Endpoint'
-
-    @classmethod
-    def resolve_class_name_url(cls):
-        """Resolve the current CamelCase class name to snake_case for URLs."""
-
-        # If "Endpoint" is in the class, it's top-level; append v2
-        if cls.is_root_endpoint():
-            return "{}/v2".format(cls.resolve_root_endpoint_name())
-
-        # If we have multiple capitals, convert to snake case
-        if len(re.findall(r'[A-Z]', cls.__name__)) > 1:
-            return re.subn(r'(?!^)([A-Z])', r'_\1', cls.__name__)[0].lower()
-
-        # Otherwise, just return the endpoint name in lowercase
-        return cls.__name__.lower()
-
-    @classmethod
-    def get_full_endpoint_url(cls):
-        """Get the full url for the current endpoint."""
-
-        if cls.__name__ == 'BaseEndpoint':
-            return cls.API_BASE
-
-        return "{}/{}".format(
-            cls.__bases__[0].get_full_endpoint_url(), #pylint: disable=E1101,W0212
-            cls.resolve_class_name_url()
-        )
-
-    @classmethod
-    def resolve_model_type(cls, data):
-        """Given an object from the PCO API, resolve object type.
-
-        Returns:
-            tuple (module_name, class_name): A tuple to feed into getattr to
-            get a reference to the class.
-        """
-
-        return (
-            cls.__bases__[0].resolve_root_endpoint_name(), #pylint: disable=E1101
-            data['type']
-        )
-
-    @staticmethod
-    def _check_rate_limit_response(response):
-        """Checks for a rate limiting response from PCO.
-
-        Returns:
-            None if the API response is not a rate limit response. Otherwise,
-            returns the contents of the "Retry-After" header which can be used
-            to delay further requests until rate limiting has expired.
-        """
-
-        if response.status_code == 429:
-            return int(response.headers['Retry-After'])
-
-        return None
-
-class NotValidRootEndpointError(Exception):
-    """Exception raised when we attempt to find a root endpoint name for a non-root endpoint."""
-
-    pass
->>>>>>> 05e0f6e0
+"""Provides endpoint classes.
+
+All endpoints inherit from the BaseEndpoint class, which
+provides most functionality. All functionality is available
+to be overwritten by each endpoint subclass.
+"""
+
+import logging
+import base64
+import time
+import re
+import json
+import requests
+from .utils import PCOAuthType
+
+# Model imports
+from ..models import people #pylint: disable=W0611
+from ..models import services #pylint: disable=W0611
+from ..models import check_ins #pylint: disable=W0611
+
+class PCOAPIMethod(): #pylint: disable=R0903
+    """Defines API endpoint HTTP method types."""
+
+    GET = 'GET'
+    POST = 'POST'
+    PATCH = 'PATCH'
+    DELETE = 'DELETE'
+
+class BaseEndpoint:
+    """The base endpoint class from which all other endpoints inherit.
+
+    The BaseEndpoint class handles most of the grunt work for the API wrapper.
+    This class is responsible for executing and managing API requests. This
+    functionality could be accomplished with a single class. However, we're
+    using inheritance because this would allow us to override any bit of
+    functionality if needed in the future without changing code that would affect
+    all endpoints.
+    """
+
+    API_BASE = "https://api.planningcenteronline.com"
+
+    def __init__(self, auth_config, api_instance):
+        """Initialize the BasePCOEndpoint."""
+
+        self._auth_config = auth_config
+        self._auth_header = None
+        self._log = logging.getLogger(__name__)
+        self._api_instance = api_instance
+
+        self._log.debug("Initialized the %s endpoint.", type(self).__name__)
+
+        for subclass in self.__class__.__subclasses__():
+            setattr(self, subclass.resolve_class_name_url(), subclass(auth_config, api_instance))
+
+    def _get_auth_header(self):
+        """Get the authorization header for the request."""
+
+        # We cache the header so we don't have to generate
+        # multiple times.
+        if self._auth_header is None:
+
+            self._log.debug("Didn't find cached auth header. Building now.")
+
+            if self._auth_config.auth_type == PCOAuthType.PAT:
+                self._auth_header = "Basic {}".format(
+                    base64.b64encode(
+                        '{}:{}'.format(
+                            self._auth_config.application_id,
+                            self._auth_config.secret
+                        ).encode()
+                    ).decode()
+                )
+
+            elif self._auth_config.auth_type == PCOAuthType.OAUTH:
+                self._auth_header = "Bearer {}".format(self._auth_config.token)
+
+        return self._auth_header
+
+    def dispatch_single_request(self, url, params=None, payload=None, method=PCOAPIMethod.GET):
+        """Dispatches PCO requests to the API.
+
+        Intelligently handles rate limiting; if a rate limit response is received,
+        sleep the current thread for the duration specified in the 'Retry-After' header.
+
+        Args:
+            url (str): PCO URI to be called (everything after API_BASE)
+            params (dict): URL parameters to be dispatched in the request.
+            payload (dict): The payload to be sent in the request (must be serializable to JSON).
+
+        Returns:
+            The result of the request parsed from response JSON. The idea is that
+            it will be possible to feed this directly to a model to build an object
+            representing the object in PCO.
+
+        Raises:
+            HTTPError: Raised by the requests module if there's an error we can't handle.
+        """
+
+        while True:
+
+            self._log.debug("Executing request to: \"%s\"", url)
+
+            self._log.debug("Request payload is: \"%s\"", payload)
+
+            response = requests.request(
+                method,
+                url,
+                params=params,
+                json=payload,
+                headers={
+                    "Authorization": self._get_auth_header()
+                }
+            )
+
+            self._log.debug("Request response code was: %d", response.status_code)
+
+            if response.status_code == 429:
+                self._log.debug(
+                    "Received rate limit response. Sleep for: %s second(s)",
+                    response.headers['Retry-After']
+                )
+
+                time.sleep(int(response.headers['Retry-After']))
+                continue
+
+            self._log.debug("Response content: \"%s\"", response.text)
+
+            response.raise_for_status()
+
+            break
+
+        # The JSON module doesn't handle empty strings, so we return an
+        # empty dictionary if there's no content in the response body
+        if not len(response.text):
+            return {}
+
+        return response.json()
+
+    def get(self, item_id):
+        """Get a single object from the API endpoint based on ID
+
+        Note: This should not be called from the BaseModel class. It should be called
+        from a class that inherits from the BaseModel class.
+            >>> p = pypco.PCO('app_id', 'secret')
+            >>> person = p.people.people.get("12345")
+
+        Args:
+            item_id (str): The object's unique ID
+
+        Returns:
+            BaseModel: an object that inherits from the BaseModel class.
+        """
+
+        return self.get_by_url(
+            "{}/{}".format(
+                self.get_full_endpoint_url(),
+                item_id
+            )
+        )
+
+    def get_by_url(self, url):
+        """Get a single object from the API endpoint based on URL.
+
+        Args:
+            url (str): The object's full URL
+
+        Returns:
+            BaseModel: an object that inherits from the BaseModel class.
+        """
+
+        obj = self.dispatch_single_request(url)
+
+        klass_info = self.resolve_model_type(obj['data'])
+        klass = getattr(globals()[klass_info[0]], klass_info[1])
+
+        return klass(self, obj['data'], from_get=True)
+
+    def list(self, where={}, filter=[], per_page=None, order=None, **kwargs):
+        """Execute a query to get a list of objects from the PCO API.
+
+        Note: This should not be called from the BaseModel class. It should be called
+        from a class that inherits from the BaseModel class.
+            >>> p = pypco.PCO('app_id', 'secret')
+            >>> person = p.people.people.list(where={'last_name': 'Revere'})
+
+        Args:
+            where (dict): Query parameters specified as a dictionary. See PCO API docs for valid params.
+            filter (list): Filter parameters for the query. See PCO API docs for valid filter params.
+            per_page (int): How many items to retrieve per page. Defaults to PCO default of 25.
+            order (str): The field by which to order results. Defaults to PCO API default (sorted by ID).
+            kwargs (str): Any additional kwargs will added directly to the request as query params.
+        Returns:
+            The results of the query as a list of objects (subclasses of the BaseModel object).
+        """
+
+        return self.list_by_url(
+            self.get_full_endpoint_url(),
+            where=where,
+            filter=filter,
+            per_page=per_page,
+            order=order,
+            **kwargs
+        )
+
+    def list_by_url(self, url, where={}, filter=[], per_page=None, order=None, **kwargs):
+        """Execute a query to get a list of objects from the PCO API.
+
+        Args:
+            url (str): The URL to use for this call
+            where (dict): Query parameters specified as a dictionary. See PCO API docs for valid params.
+            filter (list): Filter parameters for the query. See PCO API docs for valid filter params.
+            per_page (int): How many items to retrieve per page. Defaults to PCO default of 25.
+            order (str): The field by which to order results. Defaults to PCO API default (sorted by ID).
+            kwargs (str): Any additional kwargs will added directly to the request as query params.
+        Returns:
+            The results of the query as a list of objects (subclasses of the BaseModel object).
+        """
+
+        # Step 1: Build query params
+        #region
+
+        # The query params we'll be using
+        query_params = []
+
+        # Add "where" params to query
+        for key in where.keys():
+            query_params.append(
+                ('where[{0}]'.format(key), where[key])
+            )
+
+        # Add filter params to query
+        for param in filter:
+            query_params.append(
+                ('filter', param)
+            )
+
+        # Add per_page param
+        if per_page:
+            query_params.append(('per_page', per_page))
+
+        # Add order param
+        if order:
+            query_params.append(('order', order))
+
+        # Add kwargs
+        for key in kwargs.keys():
+            query_params.append(
+                (key, kwargs[key])
+            )
+
+        #endregion
+
+        # Step 2: Query execution
+        #region
+
+        while True:
+            
+            # Dispatch the request
+            response = self.dispatch_single_request(url, params=query_params)
+
+            # Iterate through and return results
+            for obj in response['data']:
+                klass_info = self.resolve_model_type(obj)
+                klass = getattr(globals()[klass_info[0]], klass_info[1])
+
+                yield klass(self, obj)
+
+            # Quit if we don't have further results
+            if not 'next' in response['meta']:
+                break
+
+            # If loop hasn't been exited, we have another page
+            # Add the offset param, or replace if it already exists.
+            # We always append the offset param here, so it will always be
+            # last if it has been used already.
+            if len(query_params) > 0 and query_params[-1][0] == 'offset':
+                query_params[-1] = ('offset', response['meta']['next']['offset'])
+            else:
+                query_params.append(('offset', response['meta']['next']['offset']))
+
+        #endregion
+
+    def update(self, url, payload):
+        """Update the PCO object identified by item_id.
+
+        Args:
+            url (str): The URL of the item to update.
+            payload (dict): The payload to pass to PCO to update the object.
+
+        Returns:
+            Dictionary returned from PCO representing the updated object.
+        """
+
+        result = self.dispatch_single_request(
+            url,
+            payload = payload,
+            method=PCOAPIMethod.PATCH
+        )
+
+        return result
+
+    def create(self, url, payload):
+        """Create a new object in the PCO API.
+        
+        Args:
+            url (str): The url to which the request should be made.
+            payload (dict): The payload to create the new object. Must conform to format expected by PCO.
+
+        Returns:
+            dict: The data returned from the API for the request as a dict object.        
+        """
+
+        result = self.dispatch_single_request(
+            url,
+            payload=payload,
+            method=PCOAPIMethod.POST
+        )
+
+        return result
+
+    def delete(self, url):
+        """Delete the specified object from PCO.
+
+        Args:
+            item_id (str): The PCO ID of the object you would like to delete.
+        """
+
+        self.dispatch_single_request(
+            url,
+            method=PCOAPIMethod.DELETE
+        )
+
+    # TODO: File Uploads
+
+    @classmethod
+    def get_parent_endpoint_name(cls):
+        """Get the parent class's endpoint name.
+
+        This is intended to be called to resolve root endpoint
+        class names from child classes. Calling in other situations
+        will result in unexpected behavior.
+        """
+
+        return cls.__bases__[0].resolve_root_endpoint_name() #pylint: disable=E1101
+
+    @classmethod
+    def resolve_root_endpoint_name(cls):
+        """Resolve the current root endpoint name.
+
+        Raises:
+        NotValidRootEndpointError: This is a child endpoint, not a root endpoint.
+
+        Returns:
+        The name of the root endpoint represented by this object.
+        """
+
+        if not cls.is_root_endpoint():
+            raise NotValidRootEndpointError("This is a child endpoint, not a root endpoint!")
+
+        endpoint_name = cls.__name__[:-8]
+        endpoint_name = re.subn(r'([A-Z])', r'_\1', endpoint_name)[0]
+        endpoint_name = endpoint_name.strip('_')
+        endpoint_name = endpoint_name.lower()
+
+        return endpoint_name
+
+    @classmethod
+    def is_root_endpoint(cls):
+        """Check whether or not the current endpoint is a root endoint."""
+
+        return cls.__name__[-8:] == 'Endpoint'
+
+    @classmethod
+    def resolve_class_name_url(cls):
+        """Resolve the current CamelCase class name to snake_case for URLs."""
+
+        # If "Endpoint" is in the class, it's top-level; append v2
+        if cls.is_root_endpoint():
+            return "{}/v2".format(cls.resolve_root_endpoint_name())
+
+        # If we have multiple capitals, convert to snake case
+        if len(re.findall(r'[A-Z]', cls.__name__)) > 1:
+            return re.subn(r'(?!^)([A-Z])', r'_\1', cls.__name__)[0].lower()
+
+        # Otherwise, just return the endpoint name in lowercase
+        return cls.__name__.lower()
+
+    @classmethod
+    def get_full_endpoint_url(cls):
+        """Get the full url for the current endpoint."""
+
+        if cls.__name__ == 'BaseEndpoint':
+            return cls.API_BASE
+
+        return "{}/{}".format(
+            cls.__bases__[0].get_full_endpoint_url(), #pylint: disable=E1101,W0212
+            cls.resolve_class_name_url()
+        )
+
+    @classmethod
+    def resolve_model_type(cls, data):
+        """Given an object from the PCO API, resolve object type.
+
+        Returns:
+            tuple (module_name, class_name): A tuple to feed into getattr to
+            get a reference to the class.
+        """
+
+        return (
+            cls.__bases__[0].resolve_root_endpoint_name(), #pylint: disable=E1101
+            data['type']
+        )
+
+    @staticmethod
+    def _check_rate_limit_response(response):
+        """Checks for a rate limiting response from PCO.
+
+        Returns:
+            None if the API response is not a rate limit response. Otherwise,
+            returns the contents of the "Retry-After" header which can be used
+            to delay further requests until rate limiting has expired.
+        """
+
+        if response.status_code == 429:
+            return int(response.headers['Retry-After'])
+
+        return None
+
+class NotValidRootEndpointError(Exception):
+    """Exception raised when we attempt to find a root endpoint name for a non-root endpoint."""
+
+    pass