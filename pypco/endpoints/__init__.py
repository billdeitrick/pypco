<<<<<<< HEAD
"""The endpoints module."""

# Import endpoint classes here; this ensures they and their subclasses
# are initialized. There's probably a better way to do this.
import pypco.endpoints.people
import pypco.endpoints.check_ins

from .utils import PCOAuthConfig, PCOAuthException, PCOAuthType
from .base_endpoint import BaseEndpoint
=======
"""The endpoints module."""

# Import endpoint classes here; this ensures they and their subclasses
# are initialized. There's probably a better way to do this.
import pypco.endpoints.people
import pypco.endpoints.services

from .utils import PCOAuthConfig, PCOAuthException, PCOAuthType
from .base_endpoint import BaseEndpoint
>>>>>>> 05e0f6e0
<|MERGE_RESOLUTION|>--- conflicted
+++ resolved
@@ -1,21 +1,10 @@
-<<<<<<< HEAD
-"""The endpoints module."""
-
-# Import endpoint classes here; this ensures they and their subclasses
-# are initialized. There's probably a better way to do this.
-import pypco.endpoints.people
-import pypco.endpoints.check_ins
-
-from .utils import PCOAuthConfig, PCOAuthException, PCOAuthType
-from .base_endpoint import BaseEndpoint
-=======
 """The endpoints module."""
 
 # Import endpoint classes here; this ensures they and their subclasses
 # are initialized. There's probably a better way to do this.
 import pypco.endpoints.people
 import pypco.endpoints.services
+import pypco.endpoints.check_ins
 
 from .utils import PCOAuthConfig, PCOAuthException, PCOAuthType
-from .base_endpoint import BaseEndpoint
->>>>>>> 05e0f6e0
+from .base_endpoint import BaseEndpoint